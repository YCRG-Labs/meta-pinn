'use client'

import React, { useEffect, useState } from 'react'

const FluidViscosityExplainer = () => {
  const [isScrolled, setIsScrolled] = useState(false)
  const [selectedLevel, setSelectedLevel] = useState('')
  const [showContent, setShowContent] = useState(false)
  const [isClient, setIsClient] = useState(false)
  const [apiData, setApiData] = useState(null)
  const [loadingData, setLoadingData] = useState(false)
  const [apiError, setApiError] = useState(null)
  const [fadeOutOverlay, setFadeOutOverlay] = useState(false)

  // Constants (not user-editable)
  const BACKEND_URL = "http://localhost:8000";
  const MODEL_PATH = "backend/results/trained_model.pth";

  // State for parameter inputs (sliders)
  const [reynoldsNumber, setReynoldsNumber] = useState(100);
  const [nuBaseTrue, setNuBaseTrue] = useState(0.01);
  const [aTrue, setATrue] = useState(0.05);
  const [uMaxInlet, setUMaxInlet] = useState(1.0);
  const [xMax] = useState(2.0);
  const [yMax] = useState(1.0);
  const [xMin] = useState(0.0);
  const [yMin] = useState(0.0);
  const [nGridX] = useState(25);
  const [nGridY] = useState(25);
  const [nTimeSlices] = useState(5);
  const [name] = useState("Frontend Visualization");
  
  // Fix hydration by ensuring client-side rendering
  useEffect(() => {
    setIsClient(true)
  }, [])

  useEffect(() => {
    if (!isClient) return

    const handleScroll = () => {
      const scrollTop = window.pageYOffset || document.documentElement.scrollTop
      setIsScrolled(scrollTop > 50)
    }

    window.addEventListener('scroll', handleScroll)
    return () => window.removeEventListener('scroll', handleScroll)
  }, [isClient])

  // Enhanced fetch function with better error handling
  const fetchPINNData = async () => {
    setLoadingData(true);
    setApiError(null);

    try {
      const response = await fetch(`${BACKEND_URL}/inference/single`, {
        method: 'POST',
        headers: {
          'Content-Type': 'application/json',
        },
        body: JSON.stringify({
          parameters: {
            reynolds_number: reynoldsNumber,
            nu_base_true: parseFloat(String(nuBaseTrue)),
            a_true: parseFloat(String(aTrue)),
            u_max_inlet: parseFloat(String(uMaxInlet)),
            x_max: parseFloat(String(xMax)),
            y_max: parseFloat(String(yMax)),
            x_min: parseFloat(String(xMin)),
            y_min: parseFloat(String(yMin)),
            n_grid_x: parseInt(String(nGridX), 10),
            n_grid_y: parseInt(String(nGridY), 10),
            n_time_slices: parseInt(String(nTimeSlices), 10),
            name: name,
          },
          model_path: MODEL_PATH,
          include_boundary: true,
          include_centerline: true,
          include_viscosity: true
        })
      });

      if (!response.ok) {
        const errorText = await response.text();
        throw new Error(`API request failed: ${response.status} - ${errorText}`);
      }

      const data = await response.json();
      if (data.success) {
        setApiData(data);
      } else {
        throw new Error(data.error_message || 'API returned error');
      }
    } catch (error: any) {
      console.error('Error fetching PINN data:', error);
      setApiError(error.message || error.toString());
    } finally {
      setLoadingData(false);
    }
  };

  // Test backend connection
  const testBackendConnection = async () => {
    if (!BACKEND_URL) {
        console.warn('Backend URL is not set.');
        return false;
    }
    try {
      const response = await fetch(`${BACKEND_URL}/health`);
      if (response.ok) {
        console.log('Backend connection successful');
        alert('Backend connection successful!');
        return true;
      } else {
        console.warn('Backend health check failed');
        alert(`Backend health check failed: ${response.status}`);
        return false;
      }
    } catch (error) {
      console.error('Backend connection failed:', error);
      alert(`Backend connection failed: ${error}`);
      return false;
    }
  };

  // Load Plotly and create plots
  useEffect(() => {
    if (!isClient || typeof window === 'undefined' || !showContent) return;

    const loadScript = (src: string) => { // Explicitly type src as string
      return new Promise<void>((resolve, reject) => { // Explicitly type Promise
        if (document.querySelector(`script[src="${src}"]`)) {
          resolve(undefined) // Use undefined for void Promise
          return
        }
        const script = document.createElement('script')
        script.src = src
        script.onload = () => resolve(undefined); // Use undefined
        script.onerror = reject
        document.head.appendChild(script)
      })
    }

    const initializePlots = async () => {
      try {
        if (!(window as any).d3) {
          await loadScript('https://d3js.org/d3.v5.min.js')
        }

        const PlotlyModule = await import('plotly.js-dist')
        const Plotly = PlotlyModule.default

        const createSampleData = () => {
          const size = 20
          const data = []
          for (let i = 0; i < size; i++) {
            const row = []
            for (let j = 0; j < size; j++) {
              row.push(Math.sin(i * 0.3) * Math.cos(j * 0.3) * 10 + Math.random() * 2)
            }
            data.push(row)
          }
          return data
        }

        const reshapeToGrid = (dataArray: number[], nx: number, ny: number) => { // Typed parameters
          const grid: number[][] = [] // Typed grid
          if (!dataArray || dataArray.length !== nx * ny) {
            console.warn("Data array is null, undefined, or has incorrect length for reshaping. Using empty values.");
            for (let i = 0; i < ny; i++) {
                const row: number[] = [];
                for (let j = 0; j < nx; j++) {
                    row.push(0); // Push default value
                }
                grid.push(row);
            }
            return grid;
          }
          for (let i = 0; i < ny; i++) {
            const row: number[] = [] // Typed row
            for (let j = 0; j < nx; j++) {
              const idx = i * nx + j
              row.push(dataArray[idx])
            }
            grid.push(row)
          }
          return grid
        }
        
        let velocityData, pressureData, viscosityData
        // Use state values for default grid size from parameter inputs
        let currentGridX = typeof nGridX === 'string' ? parseInt(nGridX, 10) : nGridX;
        let currentGridY = typeof nGridY === 'string' ? parseInt(nGridY, 10) : nGridY;


        if (apiData && (apiData as any).flow_field) {
          const flow_field = (apiData as any).flow_field;
          currentGridX = (flow_field as any).grid_shape[0];
          currentGridY = (flow_field as any).grid_shape[1];

          velocityData = reshapeToGrid((flow_field as any).velocity_magnitude, currentGridX, currentGridY);
          pressureData = reshapeToGrid((flow_field as any).pressure, currentGridX, currentGridY);
          viscosityData = reshapeToGrid((flow_field as any).vorticity, currentGridX, currentGridY);
        }
        
        const commonLayoutProps = {
            paper_bgcolor: 'rgba(0,0,0,0)',
            plot_bgcolor: 'rgba(0,0,0,0)',
            scene: {
              bgcolor: 'rgba(0,0,0,0)',
              xaxis: { title: 'X Position', gridcolor: 'white', color: 'white' },
              yaxis: { title: 'Y Position', gridcolor: 'white', color: 'white' },
              zaxis: { gridcolor: 'white', color: 'white' }
            },
            autosize: true,
            margin: { l: 0, r: 0, b: 0, t: 50 }
        };

        if (document.getElementById('velocityPlot')) {
          Plotly.newPlot('velocityPlot', [{
            z: velocityData,
            type: 'surface',
            colorscale: 'Viridis',
            name: 'U Velocity'
          }], {
            ...commonLayoutProps,
            title: { text: 'U Velocity Field (3D Surface)', font: { color: 'white' } },
            scene: { ...commonLayoutProps.scene, zaxis: { ...commonLayoutProps.scene.zaxis, title: 'Velocity' } }
          }, { responsive: true });
        }

        if (document.getElementById('pressurePlot')) {
          Plotly.newPlot('pressurePlot', [{
            z: pressureData,
            type: 'surface',
            colorscale: 'RdBu',
            name: 'Pressure'
          }], {
            ...commonLayoutProps,
            title: { text: 'Pressure Field (3D Surface)', font: { color: 'white' } },
            scene: { ...commonLayoutProps.scene, zaxis: { ...commonLayoutProps.scene.zaxis, title: 'Pressure' } }
          }, { responsive: true });
        }

        if (document.getElementById('velocityMagPlot')) {
          Plotly.newPlot('velocityMagPlot', [{
            z: velocityData, // or velocity magnitude data if different
            type: 'surface',
            colorscale: 'Viridis',
            name: 'Velocity Magnitude'
          }], {
            ...commonLayoutProps,
            title: { text: 'Velocity Magnitude (3D Surface)', font: { color: 'white' } },
            scene: { ...commonLayoutProps.scene, zaxis: { ...commonLayoutProps.scene.zaxis, title: 'Velocity Magnitude' } }
          }, { responsive: true });
        }

        if (document.getElementById('vorticityPlot') && viscosityData) {
          const maxAbsVorticity = Math.max(...viscosityData.flat().map(Math.abs));
          Plotly.newPlot('vorticityPlot', [{
            z: viscosityData,
            type: 'surface',
            colorscale: 'RdBu',
            name: 'Vorticity',
            zmin: -maxAbsVorticity,
            zmax: maxAbsVorticity
          }], {
            ...commonLayoutProps,
            title: { text: 'Vorticity Field (3D Surface)', font: { color: 'white' } },
            scene: { ...commonLayoutProps.scene, zaxis: { ...commonLayoutProps.scene.zaxis, title: 'Vorticity' } }
          }, { responsive: true });
        }

      } catch (error) {
        console.error('Error loading/initializing Plotly:', error)
      }
    }

    initializePlots()
    // Cleanup function (optional, use if plots cause issues on re-renders without full page navigation)
    // return () => {
    //   const Plotly = (window as any).Plotly; // Get Plotly instance
    //   if (Plotly) {
    //       ['velocityPlot', 'pressurePlot', 'viscosityPlot', 'combinedPlot'].forEach(id => {
    //           const plotDiv = document.getElementById(id);
    //           if (plotDiv && plotDiv.data) { // Check if plot exists
    //               try { Plotly.purge(id); } catch (e) { console.warn(`Could not purge plot ${id}:`, e); }
    //           }
    //       });
    //   }
    // };
  }, [isClient, apiData, showContent, nGridX, nGridY]) // Re-run if apiData, showContent, or grid dimensions change

  const handleLevelSelect = (level: string) => {
    setSelectedLevel(level);
    setFadeOutOverlay(true);
    setTimeout(() => {
      setShowContent(true);
      setFadeOutOverlay(false);
      setTimeout(() => {
        const el = document.getElementById('explanation-content');
        if (el) {
          el.scrollIntoView({ behavior: 'smooth', block: 'start' });
        }
      }, 50); // slight delay to ensure content is rendered
    }, 500); // Duration matches the transition
  }

  const beginnerContent = {
    title: "Understanding Fluid Viscosity - Beginner Level",
    sections: [
      {
        title: "🍯 What is Viscosity?",
        content: `Think of viscosity as how "thick" or "sticky" a liquid is:
• Water has low viscosity - it flows easily
• Honey has high viscosity - it flows slowly and sticks
• Motor oil is in between

In real life, liquids don't always have the same thickness everywhere - like how honey might be thicker when it's cold at the bottom of the jar.`
      },
      {
        title: "🤖 What This Research Does",
        content: `Scientists wanted to create a smart computer program that can:
1. Watch how a liquid flows (like water through a pipe)
2. Figure out if the liquid is thicker in some places than others
3. Do this without having to stick sensors everywhere in the liquid

It's like being a detective - you see how the liquid moves and guess its "thickness recipe."`
      },
      {
        title: "🧠 The Smart Computer (Neural Network)",
        content: `They used artificial intelligence called a "neural network" - think of it as a very smart computer brain that:
• Learns patterns by looking at examples
• Follows the rules of physics (like how liquids must behave)
• Makes educated guesses about what it can't directly see

It's like teaching a computer to be a liquid flow expert!`
      },
      {
        title: "🎯 The Results",
        content: `The good news: The computer got really good at predicting how the liquid flows!
The challenge: It wasn't great at figuring out the exact "thickness recipe."

Why? Imagine trying to guess a cake recipe just by looking at the finished cake - it's really hard! The liquid flow might look similar even with different thickness patterns.`
      },
      {
        title: "🔬 Why This Matters",
        content: `This research helps us understand liquids in:
• Blood flow in our bodies (thicker in some arteries)
• Oil flowing through pipelines
• Paint or chocolate flowing in factories
• Weather patterns in the atmosphere

Better understanding means better designs for everything from medical devices to manufacturing!`
      }
    ]
  }

  const intermediateContent = {
    title: "Physics-Informed Neural Networks for Viscosity Inference - Intermediate Level",
    sections: [
      {
        title: "📊 The Mathematical Foundation",
        content: `This research tackles fluid dynamics using the Navier-Stokes equations - the fundamental equations that describe how fluids move:

• **Momentum equations**: How forces cause fluid motion
• **Continuity equation**: Mass conservation (fluid doesn't disappear)
• **Viscosity model**: ν(y) = νbase + a·y (linear variation)

The key innovation is inferring the parameter 'a' (viscosity gradient) from sparse flow measurements.`
      },
      {
        title: "🧮 Physics-Informed Neural Networks (PINNs)",
        content: `PINNs are special because they combine:

**Data-driven learning**: Learn from actual measurements
**Physics constraints**: Must obey fundamental laws
**Inverse problem solving**: Work backwards from effects to causes

The loss function includes three terms:
• PDE residuals (physics compliance)
• Boundary conditions (realistic constraints)
• Data fitting (match observations)

This ensures the AI solution is both accurate and physically meaningful.`
      },
      {
        title: "🔧 Advanced Training Techniques",
        content: `The researchers used sophisticated methods to improve training:

**Fourier Feature Embeddings**: Help the network learn high-frequency patterns
**Adaptive Loss Weighting**: Automatically balance different objectives
**Curriculum Learning**: Start simple, gradually increase complexity
**Parameter Re-initialization**: Escape local minima in optimization

These techniques address common challenges in training neural networks for physics problems.`
      },
      {
        title: "📈 Experimental Setup",
        content: `**Test Case**: 2D channel flow (like flow between parallel plates)
**Reynolds Number**: 100 (moderate flow speed)
**Data**: 100 sparse measurement points
**Domain**: 2×1 rectangular channel
**True Parameter**: a = 0.05 (small viscosity gradient)

The sparse data simulates realistic scenarios where you can't measure everywhere.`
      },
      {
        title: "⚠️ Key Findings & Challenges",
        content: `**Success**: Excellent flow field reconstruction with low PDE residuals (~10⁻⁵)
**Challenge**: Poor parameter estimation (inferred a ≈ 1.195 vs. true a = 0.05)

**Why this happens**:
• Ill-posed inverse problem (multiple solutions possible)
• Weak parameter sensitivity in sparse data
• Complex optimization landscape
• Parameter-field coupling effects

This highlights the difference between fitting data and correctly identifying underlying physics.`
      }
    ]
  }

  const expertContent = {
    title: "Advanced Analysis: Spatial Viscosity Inference via PINNs - Expert Level",
    sections: [
      {
        title: "🔬 Mathematical Formulation & Non-dimensionalization",
        content: `**Governing Equations** (steady, incompressible, 2D):

Momentum: ρ(u·∇)u = -∇P + ∇·τ
Continuity: ∇·u = 0
Constitutive: τ = 2μS, where μ = ρν(y)

**Non-dimensional form** with characteristic scales (Lc, Uc, νbase,true):
Rx = uux + vuy + Px - (1/Rebase)Vx(u,v,ν̃) = 0
Ry = ubx + vvy + Py - (1/Rebase)Vy(u,v,ν̃) = 0
Rc = ux + vy = 0

Where ν̃(y) = 1 + ã·y and ã = a·Lc/νbase,true is the target parameter.`
      },
      {
        title: "⚡ Network Architecture & Feature Engineering",
        content: `**MLP Structure**: [2, 64, 128, 128, 64, 3] with tanh activation
**Input**: (x,y) → (û,v̂,P̂)
**Parameter**: ã as additional trainable scalar

**Fourier Feature Embeddings**:
γ(x) = [cos(2πBx), sin(2πBx)]ᵀ
Maps R² → R²ᵐ to mitigate spectral bias

**Automatic Differentiation**: Essential for computing higher-order derivatives:
Vx = ν̃(uxx + uyy) + ν̃yuy
Vy = ν̃(vxx + vyy) + ν̃yvy
where ν̃y = ∂ν̃/∂y = ã`
      },
      {
        title: "🎯 Loss Function Architecture & Optimization",
        content: `**Multi-objective Loss**:
Ltotal = λPDE·LPDE + λBC·LBC + λdata·Ldata

**Adaptive Weighting Schemes**:
• Gradient-based (Wang et al.): λᵢ ∝ |∇θLᵢ|
• Uncertainty-based (Kendall et al.): Balance homoscedastic/heteroscedastic

**Advanced Sampling**:
• Latin Hypercube/Sobol for collocation points
• Adaptive refinement in high-residual regions

**Optimization Strategy**:
Adam with exponential LR decay + curriculum learning + periodic re-initialization`
      },
      {
        title: "📊 Identifiability Analysis & Sensitivity",
        content: `**Parameter Sensitivity Matrix**:
S = ∂u/∂ã evaluated at measurement locations

**Fisher Information Matrix**:
F = SᵀΣ⁻¹S (where Σ is measurement covariance)

**Practical Identifiability**:
cond(F) and eigenvalue spectrum indicate parameter estimability

**Key Issue**: ã appears only through ν̃y = ã in viscous terms
Linear coupling → weak sensitivity, especially with sparse data
Multiple (û,v̂,P̂,ã) combinations can satisfy PDEs with similar accuracy`
      },
      {
        title: "🔍 Results Analysis & Inverse Problem Pathology",
        content: `**Quantitative Performance**:
- PDE residuals: O(10⁻⁴) - O(10⁻⁵) ✓
- Flow field MSE: Low, physically consistent ✓
- Parameter error: |ãinf - ãtrue|/|ãtrue| = 2290% ✗

**Root Causes**:
1. **Non-uniqueness**: Multiple ã values yield similar flow patterns
2. **Regularization deficiency**: No prior constraints on ã
3. **Information content**: Nd=100 insufficient for unique identification
4. **Compensation mechanisms**: Network adjusts flow fields to maintain PDE compliance

**Theoretical Implications**:
This exemplifies classical inverse problem pathology where data fitting ≠ parameter recovery`
      },
      {
        title: "🚀 Future Directions & Methodological Improvements",
        content: `**Enhanced Identifiability**:
• Optimal sensor placement (D-optimal design)
• Multi-physics constraints (temperature coupling)
• Temporal data incorporation

**Bayesian Framework**:
• Uncertainty quantification via variational inference
• Prior regularization on parameter space
• Ensemble methods for robustness

**Advanced Architectures**:
• Multi-fidelity networks
• Domain decomposition PINNs
• Operator learning approaches

**Regularization Strategies**:
• Sobolev space constraints
• Maximum entropy regularization
• Physics-informed priors`
      }
    ]
  }

  const getContent = () => {
    switch (selectedLevel) {
      case 'beginner': return beginnerContent
      case 'intermediate': return intermediateContent
      case 'expert': return expertContent
      default: return null
    }
  }

  const currentContent = getContent()

  const renderLearningLevelButtons = () => (
    <div className="flex flex-col md:flex-row justify-center gap-4 md:gap-8">
      <button
        onClick={() => handleLevelSelect('beginner')}
        className="px-8 py-4 backdrop-blur-xl border border-white/30 rounded-full font-semibold transition-all duration-300 transform hover:scale-105 hover:shadow-xl bg-blue-600/20 text-white border-blue-400 shadow-blue-500/50"
      >
        🌟 Beginner
      </button>
      <button
        onClick={() => handleLevelSelect('intermediate')}
        className="px-8 py-4 backdrop-blur-xl border border-white/30 rounded-full font-semibold transition-all duration-300 transform hover:scale-105 hover:shadow-xl bg-green-600/20 text-white border-green-400 shadow-green-500/50"
      >
        🎓 Intermediate
      </button>
      <button
        onClick={() => handleLevelSelect('expert')}
        className="px-8 py-4 backdrop-blur-xl border border-white/30 rounded-full font-semibold transition-all duration-300 transform hover:scale-105 hover:shadow-xl bg-purple-600/20 text-white border-purple-400 shadow-purple-500/50"
      >
        🔬 Expert
      </button>
    </div>
  );

  if (!isClient) {
    return <div className="min-h-screen bg-gradient-to-br from-slate-900 via-blue-900 to-indigo-900 flex items-center justify-center">
      <div className="text-white text-xl">Loading...</div>
    </div>
  }

  const renderSlider = (label: string, id: string, value: number, setter: (value: number) => void, min: number, max: number, step: number, unit?: string) => (
    <div className="mb-4">
      <label htmlFor={id} className="block text-sm font-medium text-blue-200 mb-1">{label}: <span className="text-blue-100 font-bold">{value}{unit ? ` ${unit}` : ''}</span></label>
      <input
        type="range"
        id={id}
        value={value}
        min={min}
        max={max}
        step={step}
        onChange={e => setter(Number(e.target.value))}
        className="w-full h-2 bg-gray-300 rounded-lg appearance-none cursor-pointer accent-blue-400 [&::-webkit-slider-thumb]:appearance-none [&::-webkit-slider-thumb]:w-4 [&::-webkit-slider-thumb]:h-4 [&::-webkit-slider-thumb]:rounded-full [&::-webkit-slider-thumb]:bg-gray-300 [&::-webkit-slider-thumb]:cursor-pointer"
      />
    </div>
  );


  return (
    <main className="min-h-screen bg-gradient-to-br from-slate-900 via-blue-900 to-indigo-900" style={{
      scrollSnapType: 'y mandatory'
    }}>
      {!showContent && (
        <div
          className={`fixed inset-0 z-50 flex flex-col items-center justify-center bg-gradient-to-br from-slate-900 via-blue-900 to-indigo-900 bg-opacity-95 transition-opacity duration-400 ${fadeOutOverlay ? 'opacity-0 pointer-events-none' : 'opacity-100'}`}
          style={{ minHeight: '100vh' }}
        >
          <div className="max-w-2xl w-full p-8 rounded-2xl shadow-2xl bg-white/10 border border-white/20 text-center">
            <h2 className="text-4xl font-bold text-white mb-8">Choose Your Learning Level</h2>
            {renderLearningLevelButtons()}
          </div>
        </div>
      )}

      {/* Header/Navbar */}
      <header className="sticky top-0 z-40 w-full py-6 px-4 bg-gradient-to-r from-blue-800/80 via-indigo-900/80 to-purple-900/80 shadow-lg flex items-center justify-center">
        <h1 className="font-black text-transparent bg-clip-text bg-gradient-to-r from-blue-300 via-white to-indigo-300 text-3xl md:text-4xl tracking-tight">
          Inferring Spatial Fluid Viscosity
        </h1>
      </header>

      {/* Content Section */}
      <div className={`transition-all duration-1000`}>
        <section className="relative py-16 px-4 min-h-screen flex items-center" style={{
          scrollSnapAlign: 'start'
        }}>
          <div className="w-full">
            <h2 className="text-4xl font-bold text-white mb-8 text-center">Choose Your Learning Level</h2>
            <div className="max-w-4xl mx-auto">
              <div className="border border-white/10 rounded-3xl p-8 md:p-12 shadow-2xl backdrop-blur-md bg-white/5 text-center">
                {renderLearningLevelButtons()}
              </div>
            </div>
          </div>
        </section>

        {/* Explanation Content & Visualization - only shown after level selection */}
        {showContent && currentContent && (
          <>
            <section id="explanation-content" className="py-30 px-4 min-h-screen" style={{
              scrollSnapAlign: 'start'
            }}>
              <div className="max-w-6xl mx-auto">
                <h2 className="text-5xl font-bold text-white mb-10 text-center">
                  {currentContent.title}
                </h2>

                <div className="space-y-12">
                  {currentContent.sections.map((section, index) => (
                    <div
                      key={index}
                      className="backdrop-blur-xl bg-white/5 border border-white/10 rounded-2xl p-8 shadow-xl transform transition-all duration-500"
                    >
                      <h3 className="text-2xl font-bold text-blue-300 mb-6 flex items-center gap-3">
                        {section.title}
                      </h3>
                      <div className="text-gray-100 leading-relaxed whitespace-pre-line text-lg">
                        {section.content}
                      </div>
                    </div>
                  ))}
                </div>
              </div>
            </section>

            {/* Paper Summary */}
            <section className="py-16 px-4 min-h-screen flex items-center" style={{
              scrollSnapAlign: 'start'
            }}>
              <div className="max-w-6xl mx-auto w-full">
                <div className="backdrop-blur-xl bg-gradient-to-r from-blue-900/30 to-purple-900/30 border border-white/20 rounded-2xl p-8 shadow-xl">
                  <h3 className="text-3xl font-bold text-center text-white mb-6">Key Takeaways from the Research</h3>
                  <div className="grid md:grid-cols-2 gap-8 text-gray-100">
                    <div>
                      <h4 className="text-xl font-semibold text-green-300 mb-4">✅ What Worked Well</h4>
                      <ul className="space-y-2 text-lg list-disc list-inside">
                        <li>Excellent flow field reconstruction (velocity, pressure).</li>
                        <li>Low PDE residuals, meaning solutions align with physics.</li>
                        <li>Robust neural network training using advanced techniques.</li>
                        <li>Successful application of Fourier features & adaptive weights.</li>
                      </ul>
                    </div>
                    <div>
                      <h4 className="text-xl font-semibold text-orange-300 mb-4">⚠️ Key Challenges & Limitations</h4>
                      <ul className="space-y-2 text-lg list-disc list-inside">
                        <li>Poor parameter estimation for the viscosity gradient ('a').</li>
                        <li>Inverse problem was ill-posed with sparse data.</li>
                        <li>Difficulty in distinguishing true parameters from compensatory effects.</li>
                        <li>Model struggled with identifiability of the spatial viscosity.</li>
                      </ul>
                    </div>
                  </div>
                   <p className="text-center mt-8 text-blue-200 text-lg">
                    This highlights a common challenge: matching observed data doesn't always guarantee recovery of the true underlying physical parameters, especially in complex systems with limited measurements.
                  </p>
                </div>
              </div>
            </section>

            {/* Data Visualization Interface Section */}
            <section className="py-16 px-4 min-h-screen flex flex-col items-center justify-center" style={{ scrollSnapAlign: 'start' }}>
              <div className="max-w-7xl mx-auto w-full">
                <h2 className="text-4xl font-bold text-white mb-10 text-center">Live PINN Inference & Visualization</h2>
                
                <div className="grid grid-cols-1 md:grid-cols-3 gap-8 mb-8">
                  {/* Parameter Inputs Column */}
                  <div className="md:col-span-1 backdrop-blur-xl bg-white/5 border border-white/10 rounded-2xl p-6 shadow-xl">
                    <h3 className="text-2xl font-semibold text-blue-300 mb-6">Simulation Parameters</h3>
                    <div className="mb-4">
                      <label className="block text-sm font-medium text-blue-200 mb-1">Reynolds Number:</label>
                      <span className="text-blue-100 font-bold">{reynoldsNumber}</span>
                    </div>
<<<<<<< HEAD
                    {renderSlider("Reynolds Number", "nGridX", reynoldsNumber, setReynoldsNumber, 10, 100, 1)}
=======
                    {renderSlider("X Max", "xMax", reynoldsNumber, setReynoldsNumber, 0.0, 100.0, 5.0)}
>>>>>>> b7e9fbec
                    {renderSlider("Base Viscosity (ν_base)", "nuBaseTrue", nuBaseTrue, setNuBaseTrue, 0.001, 0.1, 0.001)}
                    {renderSlider("Viscosity Gradient (a_true)", "aTrue", aTrue, setATrue, 0.0, 0.2, 0.001)}
                    {renderSlider("Max Inlet Velocity (U_max)", "uMaxInlet", uMaxInlet, setUMaxInlet, 0.1, 5.0, 0.01)}
                    <button
                      onClick={fetchPINNData}
                      disabled={loadingData}
                      className="w-full mt-6 bg-gradient-to-r from-blue-500 to-indigo-600 hover:from-blue-600 hover:to-indigo-700 text-white font-semibold py-3 px-4 rounded-lg shadow-md hover:shadow-lg transition duration-150 ease-in-out disabled:opacity-50 flex items-center justify-center"
                    >
                      {loadingData ? (
                        <svg className="animate-spin -ml-1 mr-3 h-5 w-5 text-white" xmlns="http://www.w3.org/2000/svg" fill="none" viewBox="0 0 24 24">
                          <circle className="opacity-25" cx="12" cy="12" r="10" stroke="currentColor" strokeWidth="4"></circle>
                          <path className="opacity-75" fill="currentColor" d="M4 12a8 8 0 018-8V0C5.373 0 0 5.373 0 12h4zm2 5.291A7.962 7.962 0 014 12H0c0 3.042 1.135 5.824 3 7.938l3-2.647z"></path>
                        </svg>
                      ) : "🚀 Run Inference"}
                    </button>
                     <button
                        onClick={testBackendConnection}
                        className="w-full mt-3 bg-gradient-to-r from-gray-500 to-gray-600 hover:from-gray-600 hover:to-gray-700 text-white font-semibold py-3 px-4 rounded-lg shadow-md hover:shadow-lg transition duration-150 ease-in-out"
                    >
                        🔌 Test Backend
                    </button>
                    {apiError && <p className="mt-4 text-red-400 text-sm">Error: {apiError}</p>}
                  </div>

                  {/* Plots Column */}
                  <div className="md:col-span-2 grid grid-cols-1 md:grid-cols-2 gap-6">
                    <div id="velocityPlot" className="w-full h-[400px] bg-white/5 border border-white/10 rounded-xl shadow-xl p-2"></div>
                    <div id="pressurePlot" className="w-full h-[400px] bg-white/5 border border-white/10 rounded-xl shadow-xl p-2"></div>
                    <div id="velocityMagPlot" className="w-full h-[400px] bg-white/5 border border-white/10 rounded-xl shadow-xl p-2"></div>
                    <div id="vorticityPlot" className="w-full h-[400px] bg-white/5 border border-white/10 rounded-xl shadow-xl p-2"></div>
                  </div>
                </div>
                { !apiData && !loadingData && (
                    <p className="text-center text-blue-200 text-lg mt-8">
                        Select a learning level and adjust parameters, then click "Run Inference" to generate and visualize fluid dynamics fields. Sample plots are shown by default.
                    </p>
                )}
                 { apiData && (
                    <div className="mt-8 p-6 backdrop-blur-xl bg-white/5 border border-white/10 rounded-2xl shadow-xl text-blue-200">
                        <h4 className="text-xl font-semibold mb-4">Graph Explanations</h4>
                        <div className="mb-4">
                          <h5 className="text-lg font-bold text-blue-300 mb-1">U Velocity Field (3D Surface)</h5>
                          <p>This plot shows the distribution of the horizontal (U) velocity component across the domain. The height and color represent the speed of the fluid in the X direction, with higher regions indicating faster flow.</p>
                        </div>
                        <div className="mb-4">
                          <h5 className="text-lg font-bold text-blue-300 mb-1">Pressure Field (3D Surface)</h5>
                          <p>This plot visualizes the pressure at each point in the fluid domain. The color and height indicate the pressure magnitude, helping to identify regions of high and low pressure that drive the flow.</p>
                        </div>
                        <div className="mb-4">
                          <h5 className="text-lg font-bold text-blue-300 mb-1">Velocity Magnitude (3D Surface)</h5>
                          <p>This graph displays the overall speed of the fluid at each location, regardless of direction. It combines both horizontal and vertical velocity components to show where the fluid is moving fastest.</p>
                        </div>
                        <div>
                          <h5 className="text-lg font-bold text-blue-300 mb-1">Vorticity Field (3D Surface)</h5>
                          <p>This plot represents the vorticity, or the local spinning motion of the fluid. High vorticity regions indicate strong rotational flow, which is important for understanding turbulence and mixing.</p>
                        </div>
                    </div>
                )}
              </div>
            </section>
          </>
        )}
      </div>
    </main>
  )
}

export default FluidViscosityExplainer<|MERGE_RESOLUTION|>--- conflicted
+++ resolved
@@ -697,11 +697,6 @@
                       <label className="block text-sm font-medium text-blue-200 mb-1">Reynolds Number:</label>
                       <span className="text-blue-100 font-bold">{reynoldsNumber}</span>
                     </div>
-<<<<<<< HEAD
-                    {renderSlider("Reynolds Number", "nGridX", reynoldsNumber, setReynoldsNumber, 10, 100, 1)}
-=======
-                    {renderSlider("X Max", "xMax", reynoldsNumber, setReynoldsNumber, 0.0, 100.0, 5.0)}
->>>>>>> b7e9fbec
                     {renderSlider("Base Viscosity (ν_base)", "nuBaseTrue", nuBaseTrue, setNuBaseTrue, 0.001, 0.1, 0.001)}
                     {renderSlider("Viscosity Gradient (a_true)", "aTrue", aTrue, setATrue, 0.0, 0.2, 0.001)}
                     {renderSlider("Max Inlet Velocity (U_max)", "uMaxInlet", uMaxInlet, setUMaxInlet, 0.1, 5.0, 0.01)}
